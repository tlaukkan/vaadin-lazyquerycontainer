--- conflicted
+++ resolved
@@ -88,7 +88,6 @@
                 ENTITY_CONTAINER_BATCH_SIZE, "taskId", true, true, true);
         entityContainer.getQueryView().getQueryDefinition().setDefaultSortState(
                 new String[]{"name"}, new boolean[]{true});
-        entityContainer.getQueryView().getQueryDefinition().setMaxNestedPropertyDepth(3);
 
         final Company company = new Company();
         company.setName("test-company");
@@ -173,13 +172,8 @@
                 betaItemBeforeRefresh.getItemProperty("description"));
 
         entityContainer.addContainerProperty("description", String.class, "");
-<<<<<<< HEAD
-        entityContainer.addContainerProperty("author.name", String.class, "");
-        entityContainer.addContainerProperty("author.company.name", String.class, "");
-=======
         entityContainer.addNestedProperty("author.name");
         entityContainer.addNestedProperty("author.company.name");
->>>>>>> f070ef91
 
         entityContainer.refresh();
 
