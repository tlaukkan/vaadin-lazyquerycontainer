/**
 * Copyright 2010 Tommi S.E. Laukkanen
 *
 * Licensed under the Apache License, Version 2.0 (the "License");
 * you may not use this file except in compliance with the License.
 * You may obtain a copy of the License at
 *
 * http://www.apache.org/licenses/LICENSE-2.0
 *
 * Unless required by applicable law or agreed to in writing, software
 * distributed under the License is distributed on an "AS IS" BASIS,
 * WITHOUT WARRANTIES OR CONDITIONS OF ANY KIND, either express or implied.
 * See the License for the specific language governing permissions and
 * limitations under the License.
 */
package org.vaadin.addons.lazyquerycontainer;

import com.vaadin.data.Container;

import java.io.Serializable;
import java.security.InvalidParameterException;
import java.util.ArrayList;
import java.util.Collection;
import java.util.Collections;
import java.util.HashMap;
import java.util.List;
import java.util.Map;

/**
 * Default implementation of Query Definition. Contains the property, filtering and sorting information
 * of query.
 *
 * @author Tommi S.E. Laukkanen
 */
public class LazyQueryDefinition implements QueryDefinition, Serializable {
    /**
     * Java serialization version UID.
     */
    private static final long serialVersionUID = 1L;
    /**
     * Lust of property IDs included in this QueryDefinition.
     */
    private final List<Object> propertyIds = new ArrayList<Object>();
    /**
     * Map of types of the properties.
     */
    private final Map<Object, Object> propertyTypes = new HashMap<Object, Object>();
    /**
     * Default values for the properties.
     */
    private final Map<Object, Object> defaultValues = new HashMap<Object, Object>();
    /**
     * Flags reflecting whether the properties are read only.
     */
    private final Map<Object, Boolean> readOnlyStates = new HashMap<Object, Boolean>();
    /**
     * Sort states of the properties.
     */
    private final Map<Object, Boolean> sortableStates = new HashMap<Object, Boolean>();
    /**
     * List of default filters.
     */
    private final List<Container.Filter> defaultFilters = new ArrayList<Container.Filter>();
    /**
     * List of default filters.
     */
    private final List<Container.Filter> filters = new ArrayList<Container.Filter>();
    /**
     * The sort property IDs.
     */
    private Object[] defaultSortPropertyIds = new Object[0];
    /**
     * The sort ascending and descending states.
     */
    private boolean[] defaultSortPropertyAscendingStates = new boolean[0];
    /**
     * The sort property IDs.
     */
    private Object[] sortPropertyIds = new Object[0];
    /**
     * The sort ascending and descending states.
     */
    private boolean[] sortPropertyAscendingStates = new boolean[0];
    /**
     * Batch size of the query.
     */
    private int batchSize;
    /**
     * True if native items should be wrapped to CompositeItems.
     */
    private boolean compositeItems;
    /**
     * The ID of the ID property or null if item index in result set is used as ID.
     */
    private Object idPropertyId;
    /**
     * The query max size.
     */
    private int maxQuerySize = -1;
<<<<<<< HEAD
    /**
     * The max depth of nested properties.
     */
    private int maxNestedPropertyDepth = 0;

=======
    
>>>>>>> f070ef91
    /**
     * Constructor which sets the batch size.
     *
     * @param compositeItems True if native items should be wrapped to
     *                       CompositeItems.
     * @param batchSize      Value for batch size.
     * @param idPropertyId   The ID of the ID property or null if item index in result set is used as ID.
     */
    public LazyQueryDefinition(final boolean compositeItems, final int batchSize, final Object idPropertyId) {
        this.compositeItems = compositeItems;
        this.batchSize = batchSize;
        this.idPropertyId = idPropertyId;
    }

    /**
     * @return the propertyIds
     */
    @Override
    public final Collection<Object> getPropertyIds() {
        return Collections.unmodifiableCollection(propertyIds);
    }

    /**
     * List of sortable property IDs.
     *
     * @return the sortablePropertyIds
     */
    @Override
    public final Collection<Object> getSortablePropertyIds() {
        final List<Object> sortablePropertyIds = new ArrayList<Object>();
        for (final Object propertyId : propertyIds) {
            if (isPropertySortable(propertyId)) {
                sortablePropertyIds.add(propertyId);
            }
        }
        return sortablePropertyIds;
    }

    /**
     * Gets the default value for a given property.
     *
     * @param propertyId ID identifying the property.
     * @return the default value to be used or null.
     */
    @Override
    public final Object getPropertyDefaultValue(final Object propertyId) {
        return defaultValues.get(propertyId);
    }

    /**
     * Gets the type for a given property.
     *
     * @param propertyId ID identifying the property.
     * @return the type of the property.
     */
    @Override
    public final Class<?> getPropertyType(final Object propertyId) {
        return (Class<?>) propertyTypes.get(propertyId);
    }

    /**
     * Checks whether given property is read only.
     *
     * @param propertyId ID identifying the property.
     * @return true if property is read only.
     */
    @Override
    public final boolean isPropertyReadOnly(final Object propertyId) {
        return readOnlyStates.get(propertyId);
    }

    /**
     * Checks whether property is sortable.
     *
     * @param propertyId ID identifying the property.
     * @return true if property is sortable.
     */
    @Override
    public final boolean isPropertySortable(final Object propertyId) {
        return sortableStates.get(propertyId);
    }

    /**
     * Adds property.
     *
     * @param propertyId   ID of the property.
     * @param type         Type of the property.
     * @param defaultValue Default value of the property.
     * @param readOnly     True if property is read only.
     * @param sortable     True if property is sortable.
     */
    @Override
    public final void addProperty(final Object propertyId, final Class<?> type, final Object defaultValue,
                                  final boolean readOnly, final boolean sortable) {
        propertyIds.add(propertyId);
        propertyTypes.put(propertyId, type);
        defaultValues.put(propertyId, defaultValue);
        readOnlyStates.put(propertyId, readOnly);
        sortableStates.put(propertyId, sortable);
    }

    /**
     * Removes property.
     *
     * @param propertyId ID identifying the property.
     */
    @Override
    public final void removeProperty(final Object propertyId) {
        propertyIds.remove(propertyId);
        propertyTypes.remove(propertyId);
        defaultValues.remove(propertyId);
        readOnlyStates.remove(propertyId);
        sortableStates.remove(propertyId);
    }

    /**
     * @return the compositeItems
     */
    @Override
    public final boolean isCompositeItems() {
        return compositeItems;
    }

    /**
     * @param compositeItems the compositeItems to set
     */
    @Override
    public final void setCompositeItems(final boolean compositeItems) {
        this.compositeItems = compositeItems;
    }

    /**
     * @return the batchSize.
     */
    @Override
    public final int getBatchSize() {
        return batchSize;
    }

    /**
     * After this method has been called the Query has to be discarded
     * immediately.
     *
     * @param batchSize the batchSize to set
     */
    @Override
    public final void setBatchSize(final int batchSize) {
        this.batchSize = batchSize;
    }

    /**
     * Gets the  ID of the ID property or null if item index in result set is used as ID.
     * @return The ID of the ID property or null if item index in result set is used as ID.
     */
    @Override
    public final Object getIdPropertyId() {
        return idPropertyId;
    }

    /**
     * Set the ID of the ID property or null if item index in result set is used as ID.
     * @param idPropertyId The ID of the ID property or null if item index in result set is used as ID.
     */
    @Override
    public final void setIdPropertyId(final Object idPropertyId) {
        this.idPropertyId = idPropertyId;
    }

    /**
     * Adds default filter to container.
     * @param filter the default filter to add
     */
    public final void addDefaultFilter(final Container.Filter filter) {
        defaultFilters.add(filter);
    }

    /**
     * Removes default filter to container.
     * @param filter the default filter to add
     */
    public final void removeDefaultFilter(final Container.Filter filter) {
        defaultFilters.remove(filter);
    }

    /**
     * Clears default filters from container.
     */
    public final void removeDefaultFilters() {
        defaultFilters.clear();
    }

    /**
     * Gets default filters.
     * @return the default filters.
     */
    public final List<Container.Filter> getDefaultFilters() {
        return defaultFilters;
    }

    /**
     * Adds filter to container.
     * @param filter the default filter to add
     */
    public final void addFilter(final Container.Filter filter) {
        filters.add(filter);
    }

    /**
     * Removes filter to container.
     * @param filter the default filter to add
     */
    public final void removeFilter(final Container.Filter filter) {
        filters.remove(filter);
    }

    /**
     * Clears filters from container.
     */
    public final void removeFilters() {
        filters.clear();
    }

    /**
     * Gets filters.
     * @return the filters.
     */
    public final List<Container.Filter> getFilters() {
        return filters;
    }

    /**
     * Gets the default sort property IDs.
     * @return the default sort property IDs
     */
    public final Object[] getDefaultSortPropertyIds() {
        return defaultSortPropertyIds;
    }

    /**
     * Sets the default sort propertyIDs.
     * @param defaultSortPropertyIds the default sort property IDs
     */
    public final void setDefaultSortPropertyIds(final Object[] defaultSortPropertyIds) {
        this.defaultSortPropertyIds = defaultSortPropertyIds;
    }

    /**
     * Gets default sort property ascending states.
     * @return the default sort property ascending states
     */
    public final boolean[] getDefaultSortPropertyAscendingStates() {
        return defaultSortPropertyAscendingStates;
    }

    /**
     * Sets default sort property ascending states.
     * @param defaultSortPropertyAscendingStates the default sort property ascending states.
     */
    public final void setDefaultSortPropertyAscendingStates(final boolean[] defaultSortPropertyAscendingStates) {
        this.defaultSortPropertyAscendingStates = defaultSortPropertyAscendingStates;
    }

    /**
     * Gets sort property IDs.
     * @return the sort property IDs
     */
    public final Object[] getSortPropertyIds() {
        return sortPropertyIds;
    }

    /**
     * Sets sort property IDs.
     * @param sortPropertyIds the sort property IDs
     */
    public final void setSortPropertyIds(final Object[] sortPropertyIds) {
        this.sortPropertyIds = sortPropertyIds;
    }

    /**
     * Gets sort property ascending states.
     * @return the sort property ascending states
     */
    public final boolean[] getSortPropertyAscendingStates() {
        return sortPropertyAscendingStates;
    }

    /**
     * Sets sort property ascending states.
     * @param sortPropertyAscendingStates the sort property ascending states.
     */
    public final void setSortPropertyAscendingStates(final boolean[] sortPropertyAscendingStates) {
        this.sortPropertyAscendingStates = sortPropertyAscendingStates;
    }

    /**
     * Sets the sort state.
     *
     * @param sortPropertyIds             Properties participating in the sorting.
     * @param sortPropertyAscendingStates List of sort direction for the properties.
     */
    public final void setDefaultSortState(final Object[] sortPropertyIds, final boolean[] sortPropertyAscendingStates) {
        setDefaultSortPropertyIds(sortPropertyIds);
        setDefaultSortPropertyAscendingStates(sortPropertyAscendingStates);
        if (sortPropertyIds.length != sortPropertyAscendingStates.length) {
            throw new InvalidParameterException("Sort state arrays need to have same length.");
        }
    }

    /**
     * Sets the sort state.
     *
     * @param sortPropertyIds             Properties participating in the sorting.
     * @param sortPropertyAscendingStates List of sort direction for the properties.
     */
    public final void setSortState(final Object[] sortPropertyIds, final boolean[] sortPropertyAscendingStates) {
        setSortPropertyIds(sortPropertyIds);
        setSortPropertyAscendingStates(sortPropertyAscendingStates);
        if (sortPropertyIds.length != sortPropertyAscendingStates.length) {
            throw new InvalidParameterException("Sort state arrays need to have same length.");
        }
    }

    /**
     * Gets the max query size.
     * @return the max query size
     */
    @Override
    public final int getMaxQuerySize() {
        return maxQuerySize;
    }

    /**
     * Sets the max query size.
     * @param maxQuerySize the max query size
     */
    @Override
    public final void setMaxQuerySize(final int maxQuerySize) {
        this.maxQuerySize = maxQuerySize;
    }

<<<<<<< HEAD
    /**
     * Sets the maxNestedPropertyDepth
     *
     * @return maxNestedPropertyDepth
     */
    @Override
    public final int getMaxNestedPropertyDepth() {
        return maxNestedPropertyDepth;
    }

    /**
     * Gets the maxNestedPropertyDepth
     *
     * @param maxNestedPropertyDepth maxNestedPropertyDepth
     */
    @Override
    public final void setMaxNestedPropertyDepth(final int maxNestedPropertyDepth) {
        this.maxNestedPropertyDepth = maxNestedPropertyDepth;
    }
=======
>>>>>>> f070ef91
}<|MERGE_RESOLUTION|>--- conflicted
+++ resolved
@@ -97,15 +97,7 @@
      * The query max size.
      */
     private int maxQuerySize = -1;
-<<<<<<< HEAD
-    /**
-     * The max depth of nested properties.
-     */
-    private int maxNestedPropertyDepth = 0;
-
-=======
     
->>>>>>> f070ef91
     /**
      * Constructor which sets the batch size.
      *
@@ -446,26 +438,4 @@
         this.maxQuerySize = maxQuerySize;
     }
 
-<<<<<<< HEAD
-    /**
-     * Sets the maxNestedPropertyDepth
-     *
-     * @return maxNestedPropertyDepth
-     */
-    @Override
-    public final int getMaxNestedPropertyDepth() {
-        return maxNestedPropertyDepth;
-    }
-
-    /**
-     * Gets the maxNestedPropertyDepth
-     *
-     * @param maxNestedPropertyDepth maxNestedPropertyDepth
-     */
-    @Override
-    public final void setMaxNestedPropertyDepth(final int maxNestedPropertyDepth) {
-        this.maxNestedPropertyDepth = maxNestedPropertyDepth;
-    }
-=======
->>>>>>> f070ef91
 }