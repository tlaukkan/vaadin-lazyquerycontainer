--- conflicted
+++ resolved
@@ -152,19 +152,13 @@
         entityContainer = new LazyEntityContainer<Task>(entityManager, Task.class, 100, "taskId", true, true, true);
         entityContainer.getQueryView().getQueryDefinition().setDefaultSortState(
                 new Object[]{"name"}, new boolean[]{true});
-        entityContainer.getQueryView().getQueryDefinition().setMaxNestedPropertyDepth(3);
 
         entityContainer.addContainerProperty(LazyQueryView.PROPERTY_ID_ITEM_STATUS, QueryItemStatus.class,
                 QueryItemStatus.None, true, false);
         entityContainer.addContainerProperty("taskId", Long.class, 0L, true, true);
         entityContainer.addContainerProperty("name", String.class, "", true, true);
-<<<<<<< HEAD
-        entityContainer.addContainerProperty("author.name", String.class, "", true, true);
-        entityContainer.addContainerProperty("author.company.name", String.class, "", true, true);
-=======
         entityContainer.addNestedProperty("author.name");
         entityContainer.addNestedProperty("author.company.name");        
->>>>>>> f070ef91
         entityContainer.addContainerProperty("reporter", String.class, "", true, true);
         entityContainer.addContainerProperty("assignee", String.class, "", true, true);
         entityContainer.addContainerProperty("alpha", String.class, "", false, true);
